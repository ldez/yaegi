--- conflicted
+++ resolved
@@ -170,7 +170,6 @@
 	pkgs, err := packages.Load(&config, importPath)
 	if err != nil {
 		return "", fmt.Errorf("an error occurred retrieving a package from the GOPATH: %v\n%v\nIf Access is denied, run in administrator", importPath, err)
-<<<<<<< HEAD
 	}
 
 	// confirm the import path is found.
@@ -182,10 +181,10 @@
 		}
 	}
 
-	// check for certain go tools located in GOTOOLDIR
+	// check for certain go tools located in GOTOOLDIR.
 	if interp.opt.env["goToolDir"] != "" {
-		// search for the go directory before searching for packages
-		// this approach prevents the computer from searching the entire filesystem
+		// search for the go directory before searching for packages.
+		// this approach prevents the computer from searching the entire filesystem.
 		godir, err := searchUpDirPath(interp.opt.env["goToolDir"], "go", false)
 		if err != nil {
 			return "", fmt.Errorf("an import source could not be found: %q\nThe current GOPATH=%v, GOCACHE=%v, GOTOOLDIR=%v\n%v", importPath, interp.context.GOPATH, interp.opt.env["goCache"], interp.opt.env["goToolDir"], err)
@@ -198,12 +197,12 @@
 		return absimportpath, nil
 	}
 
-	return "", fmt.Errorf("An import source could not be found: %q. Set the GOPATH and/or GOTOOLDIR environment variable from Interpreter.Options.", importPath)
+	return "", fmt.Errorf("an import source could not be found: %q. Set the GOPATH and/or GOTOOLDIR environment variable from Interpreter.Options.", importPath)
 }
 
 // searchUpDirPath searches up a directory path in order to find a target directory.
 func searchUpDirPath(initial string, target string, isCaseSensitive bool) (string, error) {
-	// strings.Split always returns [:0] as filepath.Dir returns "." or the last directory
+	// strings.Split always returns [:0] as filepath.Dir returns "." or the last directory.
 	splitdir := strings.Split(filepath.Join(initial), string(filepath.Separator))
 	if len(splitdir) == 1 {
 		return "", fmt.Errorf("The target directory %q is not within the path %q", target, initial)
@@ -216,52 +215,6 @@
 	if updir == target {
 		return initial, nil
 	}
-=======
-	}
-
-	// confirm the import path is found.
-	for _, pkg := range pkgs {
-		for _, goFile := range pkg.GoFiles {
-			if strings.Contains(filepath.Dir(goFile), pkg.Name) {
-				return filepath.Dir(goFile), nil
-			}
-		}
-	}
-
-	// check for certain go tools located in GOTOOLDIR
-	if interp.opt.env["goToolDir"] != "" {
-		// search for the go directory before searching for packages
-		// this approach prevents the computer from searching the entire filesystem
-		godir, err := searchUpDirPath(interp.opt.env["goToolDir"], "go", false)
-		if err != nil {
-			return "", fmt.Errorf("an import source could not be found: %q\nThe current GOPATH=%v, GOCACHE=%v, GOTOOLDIR=%v\n%v", importPath, interp.context.GOPATH, interp.opt.env["goCache"], interp.opt.env["goToolDir"], err)
-		}
-
-		absimportpath, err := searchDirs(godir, importPath)
-		if err != nil {
-			return "", fmt.Errorf("an import source could not be found: %q\nThe current GOPATH=%v, GOCACHE=%v, GOTOOLDIR=%v\n%v", importPath, interp.context.GOPATH, interp.opt.env["goCache"], interp.opt.env["goToolDir"], err)
-		}
-		return absimportpath, nil
-	}
-	return "", fmt.Errorf("an import source could not be found: %q. Set the GOPATH and/or GOTOOLDIR environment variable from Interpreter.Options", importPath)
-}
-
-// searchUpDirPath searches up a directory path in order to find a target directory.
-func searchUpDirPath(initial string, target string, isCaseSensitive bool) (string, error) {
-	// strings.Split always returns [:0] as filepath.Dir returns "." or the last directory
-	splitdir := strings.Split(filepath.Join(initial), string(filepath.Separator))
-	if len(splitdir) == 1 {
-		return "", fmt.Errorf("The target directory %q is not within the path %q", target, initial)
-	}
-
-	updir := splitdir[len(splitdir)-1]
-	if !isCaseSensitive {
-		updir = strings.ToLower(updir)
-	}
-	if updir == target {
-		return initial, nil
-	}
->>>>>>> b17f4b4c
 	return searchUpDirPath(filepath.Dir(initial), target, isCaseSensitive)
 }
 
@@ -272,7 +225,7 @@
 		return "", err
 	}
 
-	// find the go directory
+	// find the go directory.
 	var foundpath string
 	filter := func(path string, d fs.DirEntry, err error) error {
 		if d.IsDir() {
