package interp

import (
	"bufio"
	"context"
	"errors"
	"flag"
	"fmt"
	"go/build"
	"go/constant"
	"go/scanner"
	"go/token"
	"io"
	"io/fs"
	"log"
	"math/bits"
	"os"
	"os/signal"
	"path"
	"path/filepath"
	"reflect"
	"strconv"
	"strings"
	"sync"
	"sync/atomic"
)

// Interpreter node structure for AST and CFG.
type node struct {
	debug  *nodeDebugData // debug info
	child  []*node        // child subtrees (AST)
	anc    *node          // ancestor (AST)
	start  *node          // entry point in subtree (CFG)
	tnext  *node          // true branch successor (CFG)
	fnext  *node          // false branch successor (CFG)
	interp *Interpreter   // interpreter context
	frame  *frame         // frame pointer used for closures only (TODO: suppress this)
	index  int64          // node index (dot display)
	findex int            // index of value in frame or frame size (func def, type def)
	level  int            // number of frame indirections to access value
	nleft  int            // number of children in left part (assign) or indicates preceding type (compositeLit)
	nright int            // number of children in right part (assign)
	kind   nkind          // kind of node
	pos    token.Pos      // position in source code, relative to fset
	sym    *symbol        // associated symbol
	typ    *itype         // type of value in frame, or nil
	recv   *receiver      // method receiver node for call, or nil
	types  []reflect.Type // frame types, used by function literals only
	scope  *scope         // frame scope
	action action         // action
	exec   bltn           // generated function to execute
	gen    bltnGenerator  // generator function to produce above bltn
	val    interface{}    // static generic value (CFG execution)
	rval   reflect.Value  // reflection value to let runtime access interpreter (CFG)
	ident  string         // set if node is a var or func
	meta   interface{}    // meta stores meta information between gta runs, like errors
}

func (n *node) shouldBreak() bool {
	if n == nil || n.debug == nil {
		return false
	}

	if n.debug.breakOnLine || n.debug.breakOnCall {
		return true
	}

	return false
}

func (n *node) setProgram(p *Program) {
	if n.debug == nil {
		n.debug = new(nodeDebugData)
	}
	n.debug.program = p
}

func (n *node) setBreakOnCall(v bool) {
	if n.debug == nil {
		if !v {
			return
		}
		n.debug = new(nodeDebugData)
	}
	n.debug.breakOnCall = v
}

func (n *node) setBreakOnLine(v bool) {
	if n.debug == nil {
		if !v {
			return
		}
		n.debug = new(nodeDebugData)
	}
	n.debug.breakOnLine = v
}

// receiver stores method receiver object access path.
type receiver struct {
	node  *node         // receiver value for alias and struct types
	val   reflect.Value // receiver value for interface type and value type
	index []int         // path in receiver value for interface or value type
}

// frame contains values for the current execution level (a function context).
type frame struct {
	// id is an atomic counter used for cancellation, only accessed
	// via newFrame/runid/setrunid/clone.
	// Located at start of struct to ensure proper aligment.
	id uint64

	debug *frameDebugData

	root *frame          // global space
	anc  *frame          // ancestor frame (caller space)
	data []reflect.Value // values

	mutex     sync.RWMutex
	deferred  [][]reflect.Value  // defer stack
	recovered interface{}        // to handle panic recover
	done      reflect.SelectCase // for cancellation of channel operations
}

func newFrame(anc *frame, length int, id uint64) *frame {
	f := &frame{
		anc:  anc,
		data: make([]reflect.Value, length),
		id:   id,
	}
	if anc == nil {
		f.root = f
	} else {
		f.done = anc.done
		f.root = anc.root
	}
	return f
}

func (f *frame) runid() uint64      { return atomic.LoadUint64(&f.id) }
func (f *frame) setrunid(id uint64) { atomic.StoreUint64(&f.id, id) }
func (f *frame) clone(fork bool) *frame {
	f.mutex.RLock()
	defer f.mutex.RUnlock()
	nf := &frame{
		anc:       f.anc,
		root:      f.root,
		deferred:  f.deferred,
		recovered: f.recovered,
		id:        f.runid(),
		done:      f.done,
		debug:     f.debug,
	}
	if fork {
		nf.data = make([]reflect.Value, len(f.data))
		copy(nf.data, f.data)
	} else {
		nf.data = f.data
	}
	return nf
}

// Exports stores the map of binary packages per package path.
// The package path is the path joined from the import path and the package name
// as specified in source files by the "package" statement.
type Exports map[string]map[string]reflect.Value

// imports stores the map of source packages per package path.
type imports map[string]map[string]*symbol

// opt stores interpreter options.
type opt struct {
	// dotCmd is the command to process the dot graph produced when astDot and/or
	// cfgDot is enabled. It defaults to 'dot -Tdot -o <filename>.dot'.
	dotCmd       string
<<<<<<< HEAD
	noRun        bool          // compile, but do not run
	fastChan     bool          // disable cancellable chan operations
	context      build.Context // build context: GOPATH, build constraints
	specialStdio bool          // Allows os.Stdin, os.Stdout, os.Stderr to not be file descriptors
	stdin        io.Reader     // standard input
	stdout       io.Writer     // standard output
	stderr       io.Writer     // standard error
	args         []string      // cmdline args
	filesystem   fs.FS
	goCache      string // GOCACHE
	goToolDir    string // GOTOOLDIR
=======
	context      build.Context     // build context: GOPATH, build constraints
	stdin        io.Reader         // standard input
	stdout       io.Writer         // standard output
	stderr       io.Writer         // standard error
	args         []string          // cmdline args
	env          map[string]string // environment of interpreter, entries in form of "key=value"
	filesystem   fs.FS             // filesystem containing sources
	astDot       bool              // display AST graph (debug)
	cfgDot       bool              // display CFG graph (debug)
	noRun        bool              // compile, but do not run
	fastChan     bool              // disable cancellable chan operations
	specialStdio bool              // allows os.Stdin, os.Stdout, os.Stderr to not be file descriptors
	unrestricted bool              // allow use of non sandboxed symbols
>>>>>>> 14acf618
}

// Interpreter contains global resources and state.
type Interpreter struct {
	// id is an atomic counter counter used for run cancellation,
	// only accessed via runid/stop
	// Located at start of struct to ensure proper alignment on 32 bit
	// architectures.
	id uint64

	// nindex is a node number incremented for each new node.
	// It is used for debug (AST and CFG graphs). As it is atomically
	// incremented, keep it aligned on 64 bits boundary.
	nindex int64

	name string // name of the input source file (or main)

	opt                        // user settable options
	cancelChan bool            // enables cancellable chan operations
	fset       *token.FileSet  // fileset to locate node in source code
	binPkg     Exports         // binary packages used in interpreter, indexed by path
	rdir       map[string]bool // for src import cycle detection

	mutex    sync.RWMutex
	frame    *frame            // program data storage during execution
	universe *scope            // interpreter global level scope
	scopes   map[string]*scope // package level scopes, indexed by import path
	srcPkg   imports           // source packages used in interpreter, indexed by path
	pkgNames map[string]string // package names, indexed by import path
	done     chan struct{}     // for cancellation of channel operations
	roots    []*node

	hooks *hooks // symbol hooks

	debugger *Debugger
}

const (
	mainID     = "main"
	selfPrefix = "github.com/traefik/yaegi"
	selfPath   = selfPrefix + "/interp/interp"
	// DefaultSourceName is the name used by default when the name of the input
	// source file has not been specified for an Eval.
	// TODO(mpl): something even more special as a name?
	DefaultSourceName = "_.go"

	// Test is the value to pass to EvalPath to activate evaluation of test functions.
	Test = false
	// NoTest is the value to pass to EvalPath to skip evaluation of test functions.
	NoTest = true
)

// Self points to the current interpreter if accessed from within itself, or is nil.
var Self *Interpreter

// Symbols exposes interpreter values.
var Symbols = Exports{
	selfPath: map[string]reflect.Value{
		"New": reflect.ValueOf(New),

		"Interpreter": reflect.ValueOf((*Interpreter)(nil)),
		"Options":     reflect.ValueOf((*Options)(nil)),
		"Panic":       reflect.ValueOf((*Panic)(nil)),
	},
}

func init() { Symbols[selfPath]["Symbols"] = reflect.ValueOf(Symbols) }

// _error is a wrapper of error interface type.
type _error struct {
	IValue interface{}
	WError func() string
}

func (w _error) Error() string { return w.WError() }

// Panic is an error recovered from a panic call in interpreted code.
type Panic struct {
	// Value is the recovered value of a call to panic.
	Value interface{}

	// Callers is the call stack obtained from the recover call.
	// It may be used as the parameter to runtime.CallersFrames.
	Callers []uintptr

	// Stack is the call stack buffer for debug.
	Stack []byte
}

// TODO: Capture interpreter stack frames also and remove
// fmt.Fprintln(n.interp.stderr, oNode.cfgErrorf("panic")) in runCfg.

func (e Panic) Error() string { return fmt.Sprint(e.Value) }

// Walk traverses AST n in depth first order, call cbin function
// at node entry and cbout function at node exit.
func (n *node) Walk(in func(n *node) bool, out func(n *node)) {
	if in != nil && !in(n) {
		return
	}
	for _, child := range n.child {
		child.Walk(in, out)
	}
	if out != nil {
		out(n)
	}
}

// Options are the interpreter options.
type Options struct {
	// GoPath sets GOPATH for the interpreter.
	GoPath string

	// GoCache sets GOCACHE for the interpreter.
	GoCache string

	// GoToolDir sets the GOTOOLDIR for the interpreter.
	GoToolDir string

	// BuildTags sets build constraints for the interpreter.
	BuildTags []string

	// Standard input, output and error streams.
	// They default to os.Stdin, os.Stdout and os.Stderr respectively.
	Stdin          io.Reader
	Stdout, Stderr io.Writer

	// Cmdline args, defaults to os.Args.
	Args []string

	// Environment of interpreter. Entries are in the form "key=values".
	Env []string

	// SourcecodeFilesystem is where the _sourcecode_ is loaded from and does
	// NOT affect the filesystem of scripts when they run.
	// It can be any fs.FS compliant filesystem (e.g. embed.FS, or fstest.MapFS for testing)
	// See example/fs/fs_test.go for an example.
	SourcecodeFilesystem fs.FS

	// Unrestricted allows to run non sandboxed stdlib symbols such as os/exec and environment
	Unrestricted bool
}

// New returns a new interpreter.
func New(options Options) *Interpreter {
	i := Interpreter{
<<<<<<< HEAD
		opt:      opt{context: build.Default, filesystem: &realFS{}, goCache: options.GoCache, goToolDir: options.GoToolDir},
=======
		opt:      opt{context: build.Default, filesystem: &realFS{}, env: map[string]string{}},
>>>>>>> 14acf618
		frame:    newFrame(nil, 0, 0),
		fset:     token.NewFileSet(),
		universe: initUniverse(),
		scopes:   map[string]*scope{},
		binPkg:   Exports{"": map[string]reflect.Value{"_error": reflect.ValueOf((*_error)(nil))}},
		srcPkg:   imports{},
		pkgNames: map[string]string{},
		rdir:     map[string]bool{},
		hooks:    &hooks{},
	}

	if i.opt.stdin = options.Stdin; i.opt.stdin == nil {
		i.opt.stdin = os.Stdin
	}

	if i.opt.stdout = options.Stdout; i.opt.stdout == nil {
		i.opt.stdout = os.Stdout
	}

	if i.opt.stderr = options.Stderr; i.opt.stderr == nil {
		i.opt.stderr = os.Stderr
	}

	if i.opt.args = options.Args; i.opt.args == nil {
		i.opt.args = os.Args
	}

	// unrestricted allows to use non sandboxed stdlib symbols and env.
	if options.Unrestricted {
		i.opt.unrestricted = true
	} else {
		for _, e := range options.Env {
			a := strings.SplitN(e, "=", 2)
			if len(a) == 2 {
				i.opt.env[a[0]] = a[1]
			} else {
				i.opt.env[a[0]] = ""
			}
		}
	}

	if options.SourcecodeFilesystem != nil {
		i.opt.filesystem = options.SourcecodeFilesystem
	}

	i.opt.context.GOPATH = options.GoPath
	if len(options.BuildTags) > 0 {
		i.opt.context.BuildTags = options.BuildTags
	}

	// astDot activates AST graph display for the interpreter
	i.opt.astDot, _ = strconv.ParseBool(os.Getenv("YAEGI_AST_DOT"))

	// cfgDot activates CFG graph display for the interpreter
	i.opt.cfgDot, _ = strconv.ParseBool(os.Getenv("YAEGI_CFG_DOT"))

	// dotCmd defines how to process the dot code generated whenever astDot and/or
	// cfgDot is enabled. It defaults to 'dot -Tdot -o<filename>.dot' where filename
	// is context dependent.
	i.opt.dotCmd = os.Getenv("YAEGI_DOT_CMD")

	// noRun disables the execution (but not the compilation) in the interpreter
	i.opt.noRun, _ = strconv.ParseBool(os.Getenv("YAEGI_NO_RUN"))

	// fastChan disables the cancellable version of channel operations in evalWithContext
	i.opt.fastChan, _ = strconv.ParseBool(os.Getenv("YAEGI_FAST_CHAN"))

	// specialStdio allows to assign directly io.Writer and io.Reader to os.Stdxxx,
	// even if they are not file descriptors.
	i.opt.specialStdio, _ = strconv.ParseBool(os.Getenv("YAEGI_SPECIAL_STDIO"))

	return &i
}

const (
	bltnAppend  = "append"
	bltnCap     = "cap"
	bltnClose   = "close"
	bltnComplex = "complex"
	bltnImag    = "imag"
	bltnCopy    = "copy"
	bltnDelete  = "delete"
	bltnLen     = "len"
	bltnMake    = "make"
	bltnNew     = "new"
	bltnPanic   = "panic"
	bltnPrint   = "print"
	bltnPrintln = "println"
	bltnReal    = "real"
	bltnRecover = "recover"
)

func initUniverse() *scope {
	sc := &scope{global: true, sym: map[string]*symbol{
		// predefined Go types
		"bool":        {kind: typeSym, typ: &itype{cat: boolT, name: "bool", str: "bool"}},
		"byte":        {kind: typeSym, typ: &itype{cat: uint8T, name: "uint8", str: "uint8"}},
		"complex64":   {kind: typeSym, typ: &itype{cat: complex64T, name: "complex64", str: "complex64"}},
		"complex128":  {kind: typeSym, typ: &itype{cat: complex128T, name: "complex128", str: "complex128"}},
		"error":       {kind: typeSym, typ: &itype{cat: errorT, name: "error", str: "error"}},
		"float32":     {kind: typeSym, typ: &itype{cat: float32T, name: "float32", str: "float32"}},
		"float64":     {kind: typeSym, typ: &itype{cat: float64T, name: "float64", str: "float64"}},
		"int":         {kind: typeSym, typ: &itype{cat: intT, name: "int", str: "int"}},
		"int8":        {kind: typeSym, typ: &itype{cat: int8T, name: "int8", str: "int8"}},
		"int16":       {kind: typeSym, typ: &itype{cat: int16T, name: "int16", str: "int16"}},
		"int32":       {kind: typeSym, typ: &itype{cat: int32T, name: "int32", str: "int32"}},
		"int64":       {kind: typeSym, typ: &itype{cat: int64T, name: "int64", str: "int64"}},
		"interface{}": {kind: typeSym, typ: &itype{cat: interfaceT, str: "interface{}"}},
		"rune":        {kind: typeSym, typ: &itype{cat: int32T, name: "int32", str: "int32"}},
		"string":      {kind: typeSym, typ: &itype{cat: stringT, name: "string", str: "string"}},
		"uint":        {kind: typeSym, typ: &itype{cat: uintT, name: "uint", str: "uint"}},
		"uint8":       {kind: typeSym, typ: &itype{cat: uint8T, name: "uint8", str: "uint8"}},
		"uint16":      {kind: typeSym, typ: &itype{cat: uint16T, name: "uint16", str: "uint16"}},
		"uint32":      {kind: typeSym, typ: &itype{cat: uint32T, name: "uint32", str: "uint32"}},
		"uint64":      {kind: typeSym, typ: &itype{cat: uint64T, name: "uint64", str: "uint64"}},
		"uintptr":     {kind: typeSym, typ: &itype{cat: uintptrT, name: "uintptr", str: "uintptr"}},

		// predefined Go constants
		"false": {kind: constSym, typ: untypedBool(), rval: reflect.ValueOf(false)},
		"true":  {kind: constSym, typ: untypedBool(), rval: reflect.ValueOf(true)},
		"iota":  {kind: constSym, typ: untypedInt()},

		// predefined Go zero value
		"nil": {typ: &itype{cat: nilT, untyped: true, str: "nil"}},

		// predefined Go builtins
		bltnAppend:  {kind: bltnSym, builtin: _append},
		bltnCap:     {kind: bltnSym, builtin: _cap},
		bltnClose:   {kind: bltnSym, builtin: _close},
		bltnComplex: {kind: bltnSym, builtin: _complex},
		bltnImag:    {kind: bltnSym, builtin: _imag},
		bltnCopy:    {kind: bltnSym, builtin: _copy},
		bltnDelete:  {kind: bltnSym, builtin: _delete},
		bltnLen:     {kind: bltnSym, builtin: _len},
		bltnMake:    {kind: bltnSym, builtin: _make},
		bltnNew:     {kind: bltnSym, builtin: _new},
		bltnPanic:   {kind: bltnSym, builtin: _panic},
		bltnPrint:   {kind: bltnSym, builtin: _print},
		bltnPrintln: {kind: bltnSym, builtin: _println},
		bltnReal:    {kind: bltnSym, builtin: _real},
		bltnRecover: {kind: bltnSym, builtin: _recover},
	}}
	return sc
}

// resizeFrame resizes the global frame of interpreter.
func (interp *Interpreter) resizeFrame() {
	l := len(interp.universe.types)
	b := len(interp.frame.data)
	if l-b <= 0 {
		return
	}
	data := make([]reflect.Value, l)
	copy(data, interp.frame.data)
	for j, t := range interp.universe.types[b:] {
		data[b+j] = reflect.New(t).Elem()
	}
	interp.frame.data = data
}

// Eval evaluates Go code represented as a string. Eval returns the last result
// computed by the interpreter, and a non nil error in case of failure.
func (interp *Interpreter) Eval(src string) (res reflect.Value, err error) {
	return interp.eval(src, "", true)
}

// EvalPath evaluates Go code located at path and returns the last result computed
// by the interpreter, and a non nil error in case of failure.
// The main function of the main package is executed if present.
func (interp *Interpreter) EvalPath(path string) (res reflect.Value, err error) {
	if !isFile(interp.opt.filesystem, path) {
		_, err := interp.importSrc(mainID, path, NoTest)
		return res, err
	}

	b, err := fs.ReadFile(interp.filesystem, path)
	if err != nil {
		return res, err
	}
	return interp.eval(string(b), path, false)
}

// EvalPathWithContext evaluates Go code located at path and returns the last
// result computed by the interpreter, and a non nil error in case of failure.
// The main function of the main package is executed if present.
func (interp *Interpreter) EvalPathWithContext(ctx context.Context, path string) (res reflect.Value, err error) {
	interp.mutex.Lock()
	interp.done = make(chan struct{})
	interp.cancelChan = !interp.opt.fastChan
	interp.mutex.Unlock()

	done := make(chan struct{})
	go func() {
		defer close(done)
		res, err = interp.EvalPath(path)
	}()

	select {
	case <-ctx.Done():
		interp.stop()
		return reflect.Value{}, ctx.Err()
	case <-done:
	}
	return res, err
}

// EvalTest evaluates Go code located at path, including test files with "_test.go" suffix.
// A non nil error is returned in case of failure.
// The main function, test functions and benchmark functions are internally compiled but not
// executed. Test functions can be retrieved using the Symbol() method.
func (interp *Interpreter) EvalTest(path string) error {
	_, err := interp.importSrc(mainID, path, Test)
	return err
}

// Symbols returns a map of interpreter exported symbol values for the given
// import path. If the argument is the empty string, all known symbols are
// returned.
func (interp *Interpreter) Symbols(importPath string) Exports {
	m := map[string]map[string]reflect.Value{}
	interp.mutex.RLock()
	defer interp.mutex.RUnlock()

	for k, v := range interp.srcPkg {
		if importPath != "" && k != importPath {
			continue
		}
		syms := map[string]reflect.Value{}
		for n, s := range v {
			if !canExport(n) {
				// Skip private non-exported symbols.
				continue
			}
			switch s.kind {
			case constSym:
				syms[n] = s.rval
			case funcSym:
				syms[n] = genFunctionWrapper(s.node)(interp.frame)
			case varSym:
				syms[n] = interp.frame.data[s.index]
			case typeSym:
				syms[n] = reflect.New(s.typ.TypeOf())
			}
		}

		if len(syms) > 0 {
			m[k] = syms
		}

		if importPath != "" {
			return m
		}
	}

	if importPath != "" && len(m) > 0 {
		return m
	}

	for k, v := range interp.binPkg {
		if importPath != "" && k != importPath {
			continue
		}
		m[k] = v
		if importPath != "" {
			return m
		}
	}

	return m
}

func isFile(filesystem fs.FS, path string) bool {
	fi, err := fs.Stat(filesystem, path)
	return err == nil && fi.Mode().IsRegular()
}

func (interp *Interpreter) eval(src, name string, inc bool) (res reflect.Value, err error) {
	prog, err := interp.compileSrc(src, name, inc)
	if err != nil {
		return res, err
	}

	if interp.noRun {
		return res, err
	}

	return interp.Execute(prog)
}

// EvalWithContext evaluates Go code represented as a string. It returns
// a map on current interpreted package exported symbols.
func (interp *Interpreter) EvalWithContext(ctx context.Context, src string) (reflect.Value, error) {
	var v reflect.Value
	var err error

	interp.mutex.Lock()
	interp.done = make(chan struct{})
	interp.cancelChan = !interp.opt.fastChan
	interp.mutex.Unlock()

	done := make(chan struct{})
	go func() {
		defer close(done)
		v, err = interp.Eval(src)
	}()

	select {
	case <-ctx.Done():
		interp.stop()
		return reflect.Value{}, ctx.Err()
	case <-done:
	}
	return v, err
}

// stop sends a semaphore to all running frames and closes the chan
// operation short circuit channel. stop may only be called once per
// invocation of EvalWithContext.
func (interp *Interpreter) stop() {
	atomic.AddUint64(&interp.id, 1)
	close(interp.done)
}

func (interp *Interpreter) runid() uint64 { return atomic.LoadUint64(&interp.id) }

// getWrapper returns the wrapper type of the corresponding interface, or nil if not found.
func (interp *Interpreter) getWrapper(t reflect.Type) reflect.Type {
	if p, ok := interp.binPkg[t.PkgPath()]; ok {
		return p["_"+t.Name()].Type().Elem()
	}
	return nil
}

// Use loads binary runtime symbols in the interpreter context so
// they can be used in interpreted code.
func (interp *Interpreter) Use(values Exports) error {
	for k, v := range values {
		importPath := path.Dir(k)
		packageName := path.Base(k)

		if importPath == "." {
			return fmt.Errorf("export path %[1]q is missing a package name; did you mean '%[1]s/%[1]s'?", k)
		}

		if importPath == selfPrefix {
			interp.hooks.Parse(v)
			continue
		}

		if interp.binPkg[importPath] == nil {
			interp.binPkg[importPath] = make(map[string]reflect.Value)
			interp.pkgNames[importPath] = packageName
		}

		for s, sym := range v {
			interp.binPkg[importPath][s] = sym
		}
		if k == selfPath {
			interp.binPkg[importPath]["Self"] = reflect.ValueOf(interp)
		}
	}

	// Checks if input values correspond to stdlib packages by looking for one
	// well known stdlib package path.
	if _, ok := values["fmt/fmt"]; ok {
		fixStdlib(interp)
	}
	return nil
}

// fixStdlib redefines interpreter stdlib symbols to use the standard input,
// output and errror assigned to the interpreter. The changes are limited to
// the interpreter only.
// Note that it is possible to escape the virtualized stdio by
// read/write directly to file descriptors 0, 1, 2.
func fixStdlib(interp *Interpreter) {
	p := interp.binPkg["fmt"]
	if p == nil {
		return
	}

	stdin, stdout, stderr := interp.stdin, interp.stdout, interp.stderr

	p["Print"] = reflect.ValueOf(func(a ...interface{}) (n int, err error) { return fmt.Fprint(stdout, a...) })
	p["Printf"] = reflect.ValueOf(func(f string, a ...interface{}) (n int, err error) { return fmt.Fprintf(stdout, f, a...) })
	p["Println"] = reflect.ValueOf(func(a ...interface{}) (n int, err error) { return fmt.Fprintln(stdout, a...) })

	p["Scan"] = reflect.ValueOf(func(a ...interface{}) (n int, err error) { return fmt.Fscan(stdin, a...) })
	p["Scanf"] = reflect.ValueOf(func(f string, a ...interface{}) (n int, err error) { return fmt.Fscanf(stdin, f, a...) })
	p["Scanln"] = reflect.ValueOf(func(a ...interface{}) (n int, err error) { return fmt.Fscanln(stdin, a...) })

	if p = interp.binPkg["flag"]; p != nil {
		c := flag.NewFlagSet(os.Args[0], flag.PanicOnError)
		c.SetOutput(stderr)
		p["CommandLine"] = reflect.ValueOf(&c).Elem()
	}

	if p = interp.binPkg["log"]; p != nil {
		l := log.New(stderr, "", log.LstdFlags)
		// Restrict Fatal symbols to panic instead of exit.
		p["Fatal"] = reflect.ValueOf(l.Panic)
		p["Fatalf"] = reflect.ValueOf(l.Panicf)
		p["Fatalln"] = reflect.ValueOf(l.Panicln)

		p["Flags"] = reflect.ValueOf(l.Flags)
		p["Output"] = reflect.ValueOf(l.Output)
		p["Panic"] = reflect.ValueOf(l.Panic)
		p["Panicf"] = reflect.ValueOf(l.Panicf)
		p["Panicln"] = reflect.ValueOf(l.Panicln)
		p["Prefix"] = reflect.ValueOf(l.Prefix)
		p["Print"] = reflect.ValueOf(l.Print)
		p["Printf"] = reflect.ValueOf(l.Printf)
		p["Println"] = reflect.ValueOf(l.Println)
		p["SetFlags"] = reflect.ValueOf(l.SetFlags)
		p["SetOutput"] = reflect.ValueOf(l.SetOutput)
		p["SetPrefix"] = reflect.ValueOf(l.SetPrefix)
		p["Writer"] = reflect.ValueOf(l.Writer)
	}

	if p = interp.binPkg["os"]; p != nil {
		p["Args"] = reflect.ValueOf(&interp.args).Elem()
		if interp.specialStdio {
			// Inherit streams from interpreter even if they do not have a file descriptor.
			p["Stdin"] = reflect.ValueOf(&stdin).Elem()
			p["Stdout"] = reflect.ValueOf(&stdout).Elem()
			p["Stderr"] = reflect.ValueOf(&stderr).Elem()
		} else {
			// Inherits streams from interpreter only if they have a file descriptor and preserve original type.
			if s, ok := stdin.(*os.File); ok {
				p["Stdin"] = reflect.ValueOf(&s).Elem()
			}
			if s, ok := stdout.(*os.File); ok {
				p["Stdout"] = reflect.ValueOf(&s).Elem()
			}
			if s, ok := stderr.(*os.File); ok {
				p["Stderr"] = reflect.ValueOf(&s).Elem()
			}
		}
		if !interp.unrestricted {
			// In restricted mode, scripts can only access to a passed virtualized env, and can not write the real one.
			getenv := func(key string) string { return interp.env[key] }
			p["Clearenv"] = reflect.ValueOf(func() { interp.env = map[string]string{} })
			p["ExpandEnv"] = reflect.ValueOf(func(s string) string { return os.Expand(s, getenv) })
			p["Getenv"] = reflect.ValueOf(getenv)
			p["LookupEnv"] = reflect.ValueOf(func(key string) (s string, ok bool) { s, ok = interp.env[key]; return })
			p["Setenv"] = reflect.ValueOf(func(key, value string) error { interp.env[key] = value; return nil })
			p["Unsetenv"] = reflect.ValueOf(func(key string) error { delete(interp.env, key); return nil })
			p["Environ"] = reflect.ValueOf(func() (a []string) {
				for k, v := range interp.env {
					a = append(a, k+"="+v)
				}
				return
			})
		}
	}

	if p = interp.binPkg["math/bits"]; p != nil {
		// Do not trust extracted value maybe from another arch.
		p["UintSize"] = reflect.ValueOf(constant.MakeInt64(bits.UintSize))
	}
}

// ignoreScannerError returns true if the error from Go scanner can be safely ignored
// to let the caller grab one more line before retrying to parse its input.
func ignoreScannerError(e *scanner.Error, s string) bool {
	msg := e.Msg
	if strings.HasSuffix(msg, "found 'EOF'") {
		return true
	}
	if msg == "raw string literal not terminated" {
		return true
	}
	if strings.HasPrefix(msg, "expected operand, found '}'") && !strings.HasSuffix(s, "}") {
		return true
	}
	return false
}

// ImportUsed automatically imports pre-compiled packages included by Use().
// This is mainly useful for REPLs, or single command lines. In case of an ambiguous default
// package name, for example "rand" for crypto/rand and math/rand, the package name is
// constructed by replacing the last "/" by a "_", producing crypto_rand and math_rand.
// ImportUsed should not be called more than once, and not after a first Eval, as it may
// rename packages.
func (interp *Interpreter) ImportUsed() {
	sc := interp.universe
	for k := range interp.binPkg {
		// By construction, the package name is the last path element of the key.
		name := path.Base(k)
		if sym, ok := sc.sym[name]; ok {
			// Handle collision by renaming old and new entries.
			name2 := key2name(fixKey(sym.typ.path))
			sc.sym[name2] = sym
			if name2 != name {
				delete(sc.sym, name)
			}
			name = key2name(fixKey(k))
		}
		sc.sym[name] = &symbol{kind: pkgSym, typ: &itype{cat: binPkgT, path: k, scope: sc}}
	}
}

func key2name(name string) string {
	return filepath.Join(name, DefaultSourceName)
}

func fixKey(k string) string {
	i := strings.LastIndex(k, "/")
	if i >= 0 {
		k = k[:i] + "_" + k[i+1:]
	}
	return k
}

// REPL performs a Read-Eval-Print-Loop on input reader.
// Results are printed to the output writer of the Interpreter, provided as option
// at creation time. Errors are printed to the similarly defined errors writer.
// The last interpreter result value and error are returned.
func (interp *Interpreter) REPL() (reflect.Value, error) {
	in, out, errs := interp.stdin, interp.stdout, interp.stderr
	ctx, cancel := context.WithCancel(context.Background())
	end := make(chan struct{})     // channel to terminate the REPL
	sig := make(chan os.Signal, 1) // channel to trap interrupt signal (Ctrl-C)
	lines := make(chan string)     // channel to read REPL input lines
	prompt := getPrompt(in, out)   // prompt activated on tty like IO stream
	s := bufio.NewScanner(in)      // read input stream line by line
	var v reflect.Value            // result value from eval
	var err error                  // error from eval
	src := ""                      // source string to evaluate

	signal.Notify(sig, os.Interrupt)
	defer signal.Stop(sig)
	prompt(v)

	go func() {
		defer close(end)
		for s.Scan() {
			lines <- s.Text()
		}
		if e := s.Err(); e != nil {
			fmt.Fprintln(errs, e)
		}
	}()

	go func() {
		for {
			select {
			case <-sig:
				cancel()
				lines <- ""
			case <-end:
				return
			}
		}
	}()

	for {
		var line string

		select {
		case <-end:
			cancel()
			return v, err
		case line = <-lines:
			src += line + "\n"
		}

		v, err = interp.EvalWithContext(ctx, src)
		if err != nil {
			switch e := err.(type) {
			case scanner.ErrorList:
				if len(e) > 0 && ignoreScannerError(e[0], line) {
					continue
				}
				fmt.Fprintln(errs, strings.TrimPrefix(e[0].Error(), DefaultSourceName+":"))
			case Panic:
				fmt.Fprintln(errs, e.Value)
				fmt.Fprintln(errs, string(e.Stack))
			default:
				fmt.Fprintln(errs, err)
			}
		}
		if errors.Is(err, context.Canceled) {
			ctx, cancel = context.WithCancel(context.Background())
		}
		src = ""
		prompt(v)
	}
}

func doPrompt(out io.Writer) func(v reflect.Value) {
	return func(v reflect.Value) {
		if v.IsValid() {
			fmt.Fprintln(out, ":", v)
		}
		fmt.Fprint(out, "> ")
	}
}

// getPrompt returns a function which prints a prompt only if input is a terminal.
func getPrompt(in io.Reader, out io.Writer) func(reflect.Value) {
	forcePrompt, _ := strconv.ParseBool(os.Getenv("YAEGI_PROMPT"))
	if forcePrompt {
		return doPrompt(out)
	}
	s, ok := in.(interface{ Stat() (os.FileInfo, error) })
	if !ok {
		return func(reflect.Value) {}
	}
	stat, err := s.Stat()
	if err == nil && stat.Mode()&os.ModeCharDevice != 0 {
		return doPrompt(out)
	}
	return func(reflect.Value) {}
}<|MERGE_RESOLUTION|>--- conflicted
+++ resolved
@@ -172,19 +172,8 @@
 	// dotCmd is the command to process the dot graph produced when astDot and/or
 	// cfgDot is enabled. It defaults to 'dot -Tdot -o <filename>.dot'.
 	dotCmd       string
-<<<<<<< HEAD
-	noRun        bool          // compile, but do not run
-	fastChan     bool          // disable cancellable chan operations
-	context      build.Context // build context: GOPATH, build constraints
-	specialStdio bool          // Allows os.Stdin, os.Stdout, os.Stderr to not be file descriptors
-	stdin        io.Reader     // standard input
-	stdout       io.Writer     // standard output
-	stderr       io.Writer     // standard error
-	args         []string      // cmdline args
-	filesystem   fs.FS
-	goCache      string // GOCACHE
-	goToolDir    string // GOTOOLDIR
-=======
+	noRun        bool              // compile, but do not run
+	fastChan     bool              // disable cancellable chan operations
 	context      build.Context     // build context: GOPATH, build constraints
 	stdin        io.Reader         // standard input
 	stdout       io.Writer         // standard output
@@ -198,7 +187,8 @@
 	fastChan     bool              // disable cancellable chan operations
 	specialStdio bool              // allows os.Stdin, os.Stdout, os.Stderr to not be file descriptors
 	unrestricted bool              // allow use of non sandboxed symbols
->>>>>>> 14acf618
+	goCache      string            // GOCACHE
+	goToolDir    string            // GOTOOLDIR
 }
 
 // Interpreter contains global resources and state.
@@ -345,11 +335,7 @@
 // New returns a new interpreter.
 func New(options Options) *Interpreter {
 	i := Interpreter{
-<<<<<<< HEAD
-		opt:      opt{context: build.Default, filesystem: &realFS{}, goCache: options.GoCache, goToolDir: options.GoToolDir},
-=======
-		opt:      opt{context: build.Default, filesystem: &realFS{}, env: map[string]string{}},
->>>>>>> 14acf618
+		opt:      opt{context: build.Default, filesystem: &realFS{}, env: map[string]string{}, goCache: options.GoCache, goToolDir: options.GoToolDir},
 		frame:    newFrame(nil, 0, 0),
 		fset:     token.NewFileSet(),
 		universe: initUniverse(),
